package org.openjdk.asmtools;

import org.junit.jupiter.api.Assertions;
import org.junit.jupiter.api.Test;
<<<<<<< HEAD
import org.openjdk.asmtools.common.StringUtils;
import org.openjdk.asmtools.common.ToolInput;
import org.openjdk.asmtools.common.ToolOutput;
=======
import org.openjdk.asmtools.common.inputs.ByteInput;
import org.openjdk.asmtools.common.inputs.StringInput;
import org.openjdk.asmtools.common.inputs.ToolInput;
import org.openjdk.asmtools.common.outputs.ByteOutput;
import org.openjdk.asmtools.common.outputs.log.StringLog;
import org.openjdk.asmtools.common.outputs.TextOutput;
>>>>>>> 5bfd7df7
import org.openjdk.asmtools.jdis.Options;

import java.io.File;
import java.io.IOException;
import java.nio.file.Files;
import java.util.List;

public class InputOutputTests extends ClassPathClassWork {

    public static class LogAndReturn {
<<<<<<< HEAD
        public final ToolOutput.StringLog log;
        public final int result;
=======
        final StringLog log;
        final int result;
>>>>>>> 5bfd7df7

        public LogAndReturn(StringLog log, int result) {
            this.log = log;
            this.result = result;
        }

        public List<String> getStringsByPrefix(String prefix) {
            return StringUtils.substrBetween(log.toString(), prefix, System.lineSeparator());
        }
    }

    public static class LogAndTextResults extends LogAndReturn {
        final TextOutput output;

        public LogAndTextResults(TextOutput output, StringLog log, int result) {
            super(log, result);
            this.output = output;
        }
    }

    public static class LogAndBinResults extends LogAndReturn {
        final ByteOutput output;

        public LogAndBinResults(ByteOutput output, StringLog log, int result) {
            super(log, result);
            this.output = output;
        }
    }

    public LogAndTextResults jdec(boolean g, byte[]... clazz) {
        ToolInput[] originalFiles = new ToolInput[clazz.length];
        for (int i = 0; i < clazz.length; i++) {
            originalFiles[i] = new ByteInput(clazz[i]);
        }
        TextOutput decodedFiles = new TextOutput();
        StringLog decodeLog = new StringLog();
        org.openjdk.asmtools.jdec.Main jdec = new org.openjdk.asmtools.jdec.Main(decodedFiles, decodeLog, originalFiles);
        jdec.setVerboseFlag(true);
        jdec.setTraceFlag(true);
        if (g) {
            jdec.setPrintDetails();
        }
        int r = jdec.decode();
        return new LogAndTextResults(decodedFiles, decodeLog, r);
    }

    public LogAndBinResults jcod(String... clazz) {
        ToolInput[] originalFiles = new ToolInput[clazz.length];
        for (int i = 0; i < clazz.length; i++) {
            originalFiles[i] = new StringInput(clazz[i]);
        }
        ByteOutput encodedFiles = new ByteOutput();
        StringLog encodeLog = new StringLog();
        org.openjdk.asmtools.jcoder.Main jcod = new org.openjdk.asmtools.jcoder.Main(encodedFiles, encodeLog, originalFiles);
        jcod.setVerboseFlag(true);
        jcod.setTraceFlag(true);
        int r = jcod.compile();
        return new LogAndBinResults(encodedFiles, encodeLog, r);
    }

    public LogAndTextResults jdis(boolean g, byte[]... clazz) {
        ToolInput[] originalFiles = new ToolInput[clazz.length];
        for (int i = 0; i < clazz.length; i++) {
            originalFiles[i] = new ByteInput(clazz[i]);
        }
        TextOutput decodedFiles = new TextOutput();
        StringLog decodeLog = new StringLog();
        org.openjdk.asmtools.jdis.Main jdis = new org.openjdk.asmtools.jdis.Main(decodedFiles, decodeLog, originalFiles);
        jdis.setVerboseFlag(true);
        jdis.setTraceFlag(true);
        if (g) {
            Options.setDetailedOutputOptions();
        }
        int r = jdis.disasm();
        return new LogAndTextResults(decodedFiles, decodeLog, r);
    }

    public LogAndBinResults jasm(String... clazz) {
        ToolInput[] originalFiles = new ToolInput[clazz.length];
        for (int i = 0; i < clazz.length; i++) {
            originalFiles[i] = new StringInput(clazz[i]);
        }
        ByteOutput encodedFiles = new ByteOutput();
        StringLog encodeLog = new StringLog();
        org.openjdk.asmtools.jasm.Main jasm = new org.openjdk.asmtools.jasm.Main(encodedFiles, encodeLog, originalFiles);
        jasm.setVerboseFlag(true);
        jasm.setTraceFlag(true);
        int r = jasm.compile();
        return new LogAndBinResults(encodedFiles, encodeLog, r);
    }

    @Test
    public void inMemoryDecCodDecCod() throws IOException {
        initTestClassData(TestedHelloWorld.class);
        byte[] data = Files.readAllBytes(new File(classFile).toPath());
        LogAndTextResults o1 = jdec(false, data);
        LogAndBinResults o2 = jcod(o1.output.getOutputs().get(0).getBody());
        LogAndTextResults o3 = jdec(false, o2.output.getOutputs().get(0).getBody());
        LogAndBinResults o4 = jcod(o3.output.getOutputs().get(0).getBody());
        Assertions.assertArrayEquals(new int[]{0, 0, 0, 0}, new int[]{o1.result, o2.result, o3.result, o4.result});
    }

    @Test
    public void inMemoryDisasmAsmDisasmAsm() throws IOException {
        initTestClassData(TestedHelloWorld.class);
        byte[] data = Files.readAllBytes(new File(classFile).toPath());
        LogAndTextResults o1 = jdis(false, data);
        LogAndBinResults o2 = jasm(o1.output.getOutputs().get(0).getBody());
        LogAndTextResults o3 = jdis(false, o2.output.getOutputs().get(0).getBody());
        LogAndBinResults o4 = jasm(o3.output.getOutputs().get(0).getBody());
        Assertions.assertArrayEquals(new int[]{0, 0, 0, 0}, new int[]{o1.result, o2.result, o3.result, o4.result});
    }


    @Test
    public void inMemoryDecCodDecCodG() throws IOException {
        initTestClassData(TestedHelloWorld.class);
        byte[] data = Files.readAllBytes(new File(classFile).toPath());
        LogAndTextResults o1 = jdec(true, data);
        LogAndBinResults o2 = jcod(o1.output.getOutputs().get(0).getBody());
        LogAndTextResults o3 = jdec(true, o2.output.getOutputs().get(0).getBody());
        LogAndBinResults o4 = jcod(o3.output.getOutputs().get(0).getBody());
        Assertions.assertArrayEquals(new int[]{0, 0, 0, 0}, new int[]{o1.result, o2.result, o3.result, o4.result});
    }

    @Test
    public void inMemoryDisasmAsmDisasmAsmG() throws IOException {
        initTestClassData(TestedHelloWorld.class);
        byte[] data = Files.readAllBytes(new File(classFile).toPath());
        LogAndTextResults o1 = jdis(true, data);
        LogAndBinResults o2 = jasm(o1.output.getOutputs().get(0).getBody());
        LogAndTextResults o3 = jdis(true, o2.output.getOutputs().get(0).getBody());
        LogAndBinResults o4 = jasm(o3.output.getOutputs().get(0).getBody());
        Assertions.assertArrayEquals(new int[]{0, 0, 0, 0}, new int[]{o1.result, o2.result, o3.result, o4.result});
    }

}<|MERGE_RESOLUTION|>--- conflicted
+++ resolved
@@ -2,18 +2,11 @@
 
 import org.junit.jupiter.api.Assertions;
 import org.junit.jupiter.api.Test;
-<<<<<<< HEAD
+
 import org.openjdk.asmtools.common.StringUtils;
 import org.openjdk.asmtools.common.ToolInput;
 import org.openjdk.asmtools.common.ToolOutput;
-=======
-import org.openjdk.asmtools.common.inputs.ByteInput;
-import org.openjdk.asmtools.common.inputs.StringInput;
-import org.openjdk.asmtools.common.inputs.ToolInput;
-import org.openjdk.asmtools.common.outputs.ByteOutput;
-import org.openjdk.asmtools.common.outputs.log.StringLog;
-import org.openjdk.asmtools.common.outputs.TextOutput;
->>>>>>> 5bfd7df7
+
 import org.openjdk.asmtools.jdis.Options;
 
 import java.io.File;
@@ -24,13 +17,10 @@
 public class InputOutputTests extends ClassPathClassWork {
 
     public static class LogAndReturn {
-<<<<<<< HEAD
+
         public final ToolOutput.StringLog log;
         public final int result;
-=======
-        final StringLog log;
-        final int result;
->>>>>>> 5bfd7df7
+
 
         public LogAndReturn(StringLog log, int result) {
             this.log = log;
